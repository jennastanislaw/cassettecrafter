"""
From provided sequence and allowed mutations, produces a library of sequences
that contain all combinations of the desired mutations that are compatible with 
Golden Gate Assembly

Usage: python3 main.py -m [allowed mutations file] -b [plasmid backbone] 
        -e [restriction enzyme name] -d [file with enzyme data] 
        -m [minimum oligo size] -f [file with genes to insert]

Example: python3 src/main.py -m ./test_data/demo_mutation_list.csv 
                -f ./test_data/LY011_test_seq_single.csv
    When run from the directory above src. Adjust paths as needed

"""

import argparse
import os

from process_inputs import process_inputs
from generate_mutant_lib import generate_mutant_lib
from process_sequence_list import process_dna_sequences
from enzyme_site_replacement_utils import (load_enzymes_from_csv, create_enzyme_dict)
from mixed_base_rec_site_check import degen_codon_checker
from enzyme_site_replacement import remove_enzyme_sites
from split_sites import (find_split_indices, generate_cassettes)

<<<<<<< HEAD
# take out the plasmid backbone stuff
# make sure global var stuff works - remove other import and define in main

# def generate_assembly_library(gene, mutations, backbone_file, enzyme_data, 
#                       enzyme_name, min_oligo_size):
def generate_assembly_library(gene, mutations, enzyme_name, min_oligo_size,
                              max_oligo_size):
=======
# to include in global variable file:
# enzyme_data
# Codon table to DNA
# mixed base codon info

# remove plasmid backbone

def generate_assembly_library(gene_file, mutations, enzyme_name, min_oligo_size, max_oligo_size):
>>>>>>> 8c9ee636
    """Generates Golden Gate-compatible sequence library containing all possible
        combinations of allowed mutations 

    TODO: update this @Jenna 
    Args:
        gene_file (str): Path to file containing genes to be inserted. Can be a fasta or csv
        mutations (str): Path to csv file with mutation information
<<<<<<< HEAD
        backbone (str): Path to file containing sequence of the plasmid backbone
                    into which genes will be inserted.
=======
>>>>>>> 8c9ee636
        enzyme_data (str): Path to file containing enzyme information
        enzyme_name (str): Name of enzyme whose recognition sites should be incorporated
                    into the genes. Note this name must match the name in the 
                    enzyme_data file
        min_oligo_size (int): Minimum oligo size required for each DNA sequence

    Returns:
        DataFrame : Pandas DataFrame containing mutation name and sequence
    """
<<<<<<< HEAD
    enzyme_data = f'{os.path.dirname(__file__)}/data/enzyme_sites.csv'

    name, starting_dna, mutations_df = process_inputs(gene,mutations)
=======
    enzyme_fp = './data/enzyme_sites.csv'

# 1. Create enzyme object
    enzyme_class_objs = load_enzymes_from_csv(enzyme_fp) # should this be enzyme_data?
    enzyme_dict = create_enzyme_dict(enzyme_class_objs)

    enzyme = enzyme_dict.get(enzyme_name)

    if enzyme is None:
        raise KeyError(f"Enzyme '{enzyme_name}' not found.")

# 2. Process inputs
    name, starting_dna, mutations_df = process_inputs(gene_file,mutations)
>>>>>>> 8c9ee636

# 3. Generate library of mutant sequences
    library_df = generate_mutant_lib(starting_dna,mutations_df, name)

<<<<<<< HEAD
    # print(library_df["DNA"])

    replace_enzyme_sites_in_dataframe(library_df, enzyme_data, enzyme_name)
=======
# 4. Replace any unwanted enzyme sites
## This is going to make the naming of the sequences weird, will need to fix this

# 4.1 check degenerate codons for sites

    valid_mixed_bases = degen_codon_checker(library_df, enzyme)

# 4.2 replace sites

    rec_sites_removed = remove_enzyme_sites(enzyme, valid_mixed_bases)
# 5. Find split sites

    reference = rec_sites_removed['rec_sites_removed'].iloc[0]

    sequences = rec_sites_removed['rec_sites_removed'].tolist()

    split_sites = find_split_indices(reference, sequences, min_oligo_size, max_oligo_size, enzyme)

# 6 generate cassettes
    cassettes_df = generate_cassettes(rec_sites_removed, split_sites)

    # 7. Final sequence processing (add terminal enzyme sites and extra bases if needed)
>>>>>>> 8c9ee636

    final_df = process_dna_sequences(cassettes_df, enzyme, min_oligo_size)

    # print(final_df) # export to csv in a way that pushes to the website

    return final_df

def parseargs():
    parser=argparse.ArgumentParser(
        description="""Generates Golden Gate-compatible sequence library containing all possible
        combinations of allowed mutations""", 
        prog="main.py"
    )

    parser.add_argument('--gene_file','-f', type=str,
                        default='',
                        help='File containing gene to insert')
<<<<<<< HEAD
    # parser.add_argument('--backbone','-b', type=str,
    #                     default='',required=False,
    #                     help='File containing plasmid backbone sequence. Note should contain RE sites for GG')
    parser.add_argument('--mutations','-u', type=str,
                        default='', required=False,
                        help="""File containing mutations for genes. Should contain 
                        the amino acid position (starting from 1) in the first column,
                        and the allowed mutations in the second column""")
    # parser.add_argument("--enzyme_data", "-e", type=str, required=False,
    #                     default=f"{os.path.dirname(os.path.abspath(__file__))}/data/enzyme_sites.csv", 
    #                     help="""File path to enzyme data file. If no file is provided, the
    #                         default path will be used, referencing the provided enzyme data file
    #                         at src/data/enzyme_sites.csv""")
=======
    parser.add_argument('--mutations','-u', type=str,
                        default='', required=True,
                        help="""File containing mutations for genes. Should contain 
                        the amino acid position (starting from 1) in the first column,
                        and the allowed mutations in the second column""")
>>>>>>> 8c9ee636
    parser.add_argument("--enzyme_name","-e",type=str,
                        default="BbsI", required=False,
                        help="""Enzyme name, matching name in the enzyme data file. Default is BbsI""")
    parser.add_argument("--min_oligo_size", "-m", type=int,
<<<<<<< HEAD
                        default=20, required=False,
                        help="""Minimum oligo size required for each DNA sequence. Default 20""")
    parser.add_argument("--max_oligo_size", "-M", type=int,
                        default=100, required=False,
=======
                        default=20, required=True,
                        help="""Minimum oligo size required for each DNA sequence. Default 20""")
    parser.add_argument("--max_oligo_size", "-M", type=int,
                        default=100, required=True,
>>>>>>> 8c9ee636
                        help="""Maximum oligo size required for each DNA sequence. Default 100""")

    args = parser.parse_args()
    return args

if __name__ == "__main__":
    args=parseargs()
    # Main function
<<<<<<< HEAD
    generate_assembly_library(args.gene_file, args.mutations, args.enzyme_name,
                               args.min_oligo_size, args.max_oligo_size)
    # generate_assembly_library(args.gene_file, args.mutations, args.backbone,
    #                   args.enzyme_data, args.enzyme_name, args.min_oligo_size) 
=======
    generate_assembly_library(args.gene_file, args.mutations, args.enzyme_name, args.min_oligo_size, args.max_oligo_size)
>>>>>>> 8c9ee636
<|MERGE_RESOLUTION|>--- conflicted
+++ resolved
@@ -24,36 +24,13 @@
 from enzyme_site_replacement import remove_enzyme_sites
 from split_sites import (find_split_indices, generate_cassettes)
 
-<<<<<<< HEAD
-# take out the plasmid backbone stuff
-# make sure global var stuff works - remove other import and define in main
-
-# def generate_assembly_library(gene, mutations, backbone_file, enzyme_data, 
-#                       enzyme_name, min_oligo_size):
-def generate_assembly_library(gene, mutations, enzyme_name, min_oligo_size,
-                              max_oligo_size):
-=======
-# to include in global variable file:
-# enzyme_data
-# Codon table to DNA
-# mixed base codon info
-
-# remove plasmid backbone
-
-def generate_assembly_library(gene_file, mutations, enzyme_name, min_oligo_size, max_oligo_size):
->>>>>>> 8c9ee636
+def generate_assembly_library(gene, mutations, enzyme_name, min_oligo_size, max_oligo_size):
     """Generates Golden Gate-compatible sequence library containing all possible
         combinations of allowed mutations 
 
-    TODO: update this @Jenna 
     Args:
         gene_file (str): Path to file containing genes to be inserted. Can be a fasta or csv
         mutations (str): Path to csv file with mutation information
-<<<<<<< HEAD
-        backbone (str): Path to file containing sequence of the plasmid backbone
-                    into which genes will be inserted.
-=======
->>>>>>> 8c9ee636
         enzyme_data (str): Path to file containing enzyme information
         enzyme_name (str): Name of enzyme whose recognition sites should be incorporated
                     into the genes. Note this name must match the name in the 
@@ -63,15 +40,12 @@
     Returns:
         DataFrame : Pandas DataFrame containing mutation name and sequence
     """
-<<<<<<< HEAD
+    # enzyme_fp = './data/enzyme_sites.csv'
     enzyme_data = f'{os.path.dirname(__file__)}/data/enzyme_sites.csv'
 
-    name, starting_dna, mutations_df = process_inputs(gene,mutations)
-=======
-    enzyme_fp = './data/enzyme_sites.csv'
-
-# 1. Create enzyme object
-    enzyme_class_objs = load_enzymes_from_csv(enzyme_fp) # should this be enzyme_data?
+    # 1. Create enzyme object
+    # enzyme_class_objs = load_enzymes_from_csv(enzyme_fp) # should this be enzyme_data? - yes
+    enzyme_class_objs = load_enzymes_from_csv(enzyme_data)
     enzyme_dict = create_enzyme_dict(enzyme_class_objs)
 
     enzyme = enzyme_dict.get(enzyme_name)
@@ -79,41 +53,36 @@
     if enzyme is None:
         raise KeyError(f"Enzyme '{enzyme_name}' not found.")
 
-# 2. Process inputs
-    name, starting_dna, mutations_df = process_inputs(gene_file,mutations)
->>>>>>> 8c9ee636
+    # 2. Process inputs
+    name, starting_dna, mutations_df = process_inputs(gene,mutations)
 
-# 3. Generate library of mutant sequences
+    # 3. Generate library of mutant sequences
     library_df = generate_mutant_lib(starting_dna,mutations_df, name)
 
-<<<<<<< HEAD
+    # 4. Replace any unwanted enzyme sites
     # print(library_df["DNA"])
 
-    replace_enzyme_sites_in_dataframe(library_df, enzyme_data, enzyme_name)
-=======
-# 4. Replace any unwanted enzyme sites
-## This is going to make the naming of the sequences weird, will need to fix this
+    # replace_enzyme_sites_in_dataframe(library_df, enzyme_data, enzyme_name)
 
-# 4.1 check degenerate codons for sites
+    # 4.1 check degenerate codons for sites
 
     valid_mixed_bases = degen_codon_checker(library_df, enzyme)
 
-# 4.2 replace sites
+    # 4.2 replace sites
 
     rec_sites_removed = remove_enzyme_sites(enzyme, valid_mixed_bases)
-# 5. Find split sites
 
+    # 5. Find split sites
     reference = rec_sites_removed['rec_sites_removed'].iloc[0]
 
     sequences = rec_sites_removed['rec_sites_removed'].tolist()
 
     split_sites = find_split_indices(reference, sequences, min_oligo_size, max_oligo_size, enzyme)
 
-# 6 generate cassettes
+    # 6 generate cassettes
     cassettes_df = generate_cassettes(rec_sites_removed, split_sites)
 
     # 7. Final sequence processing (add terminal enzyme sites and extra bases if needed)
->>>>>>> 8c9ee636
 
     final_df = process_dna_sequences(cassettes_df, enzyme, min_oligo_size)
 
@@ -131,42 +100,19 @@
     parser.add_argument('--gene_file','-f', type=str,
                         default='',
                         help='File containing gene to insert')
-<<<<<<< HEAD
-    # parser.add_argument('--backbone','-b', type=str,
-    #                     default='',required=False,
-    #                     help='File containing plasmid backbone sequence. Note should contain RE sites for GG')
-    parser.add_argument('--mutations','-u', type=str,
-                        default='', required=False,
-                        help="""File containing mutations for genes. Should contain 
-                        the amino acid position (starting from 1) in the first column,
-                        and the allowed mutations in the second column""")
-    # parser.add_argument("--enzyme_data", "-e", type=str, required=False,
-    #                     default=f"{os.path.dirname(os.path.abspath(__file__))}/data/enzyme_sites.csv", 
-    #                     help="""File path to enzyme data file. If no file is provided, the
-    #                         default path will be used, referencing the provided enzyme data file
-    #                         at src/data/enzyme_sites.csv""")
-=======
     parser.add_argument('--mutations','-u', type=str,
                         default='', required=True,
                         help="""File containing mutations for genes. Should contain 
                         the amino acid position (starting from 1) in the first column,
                         and the allowed mutations in the second column""")
->>>>>>> 8c9ee636
     parser.add_argument("--enzyme_name","-e",type=str,
                         default="BbsI", required=False,
                         help="""Enzyme name, matching name in the enzyme data file. Default is BbsI""")
     parser.add_argument("--min_oligo_size", "-m", type=int,
-<<<<<<< HEAD
-                        default=20, required=False,
-                        help="""Minimum oligo size required for each DNA sequence. Default 20""")
-    parser.add_argument("--max_oligo_size", "-M", type=int,
-                        default=100, required=False,
-=======
                         default=20, required=True,
                         help="""Minimum oligo size required for each DNA sequence. Default 20""")
     parser.add_argument("--max_oligo_size", "-M", type=int,
                         default=100, required=True,
->>>>>>> 8c9ee636
                         help="""Maximum oligo size required for each DNA sequence. Default 100""")
 
     args = parser.parse_args()
@@ -174,12 +120,7 @@
 
 if __name__ == "__main__":
     args=parseargs()
+    
     # Main function
-<<<<<<< HEAD
     generate_assembly_library(args.gene_file, args.mutations, args.enzyme_name,
-                               args.min_oligo_size, args.max_oligo_size)
-    # generate_assembly_library(args.gene_file, args.mutations, args.backbone,
-    #                   args.enzyme_data, args.enzyme_name, args.min_oligo_size) 
-=======
-    generate_assembly_library(args.gene_file, args.mutations, args.enzyme_name, args.min_oligo_size, args.max_oligo_size)
->>>>>>> 8c9ee636
+                               args.min_oligo_size, args.max_oligo_size)